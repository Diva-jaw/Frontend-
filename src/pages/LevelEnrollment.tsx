import React, { useEffect, useState } from 'react';
import { useParams, useNavigate } from 'react-router-dom';
import { motion } from 'framer-motion';
import { 
  ArrowLeft,
  Loader2,
  Clock,
  Star,
  CheckCircle,
  Code,
  Code2
} from 'lucide-react';
import { useCourseContext } from '../contexts/CourseContext';
import { courseService } from '../services/courseService';
import SuccessPopup from '../components/ui/SuccessPopup';
import { ModuleLevel, ModuleTopic } from '../services/courseService';
import { useAuth } from '../components/AuthContext';

const LevelEnrollment = () => {
  const { courseId, moduleId, levelId } = useParams<{ courseId: string; moduleId: string; levelId: string }>();
  const navigate = useNavigate();
  const { getCourseDetails, getModuleLevels } = useCourseContext();
  const { isLoggedIn, user, setRedirectPath } = useAuth();
  
  const [courseDetails, setCourseDetails] = useState<any>(null);
  const [moduleDetails, setModuleDetails] = useState<any>(null);
  const [levelDetails, setLevelDetails] = useState<ModuleLevel | null>(null);
  const [topics, setTopics] = useState<ModuleTopic[]>([]);
  const [topicSubpoints, setTopicSubpoints] = useState<{ [key: number]: string[] }>({});
  const [loading, setLoading] = useState(true);
  const [error, setError] = useState<string | null>(null);
  const [showSuccessPopup, setShowSuccessPopup] = useState(false);
  const [enrollmentData, setEnrollmentData] = useState<any>(null);

  console.log('LevelEnrollment: Component rendered with:', {
    courseId,
    moduleId,
    levelId,
    isLoggedIn,
    user: user ? { id: user.id, name: user.name, email: user.email } : null
  });

  useEffect(() => {
    const fetchLevelData = async () => {
      if (!courseId || !moduleId || !levelId) {
        setError('Missing required parameters');
        setLoading(false);
        return;
      }
      
      try {
        setLoading(true);
        setError(null);
        
        console.log('LevelEnrollment: Fetching level data...');
        
        const courseData = await getCourseDetails(parseInt(courseId));
        const levelsData = await getModuleLevels(parseInt(courseId), parseInt(moduleId));
        
        console.log('LevelEnrollment: Fetched data:', {
          courseData: courseData ? { id: courseData.id, name: courseData.name } : null,
          levelsData: levelsData ? levelsData.length : 0
        });
        
        if (courseData) {
          setCourseDetails(courseData);
          const module = courseData.modules.find((m: any) => m.id === parseInt(moduleId));
          if (module) {
            setModuleDetails(module);
          }
        }
        
        if (levelsData) {
          const level = levelsData.find((l: ModuleLevel) => l.id === parseInt(levelId));
          if (level) {
            setLevelDetails(level);
          }
        }

        // Fetch topics for this level
        try {
          console.log('LevelEnrollment: Fetching topics...');
          const topicsData = await courseService.getLevelTopics(parseInt(courseId), parseInt(moduleId), parseInt(levelId));
          console.log('LevelEnrollment: Fetched topics:', topicsData);
          setTopics(topicsData);
          
          // Fetch subpoints for each topic
          const subpointsMap: { [key: number]: string[] } = {};
          for (const topic of topicsData) {
            try {
              const subpoints = await courseService.getTopicSubpoints(parseInt(courseId), parseInt(moduleId), parseInt(levelId), topic.id);
              subpointsMap[topic.id] = subpoints.map((subpoint: any) => subpoint.subpoint);
            } catch (err) {
              console.error(`Error fetching subpoints for topic ${topic.id}:`, err);
              subpointsMap[topic.id] = [];
            }
          }
          setTopicSubpoints(subpointsMap);
        } catch (err) {
          console.error('LevelEnrollment: Error fetching topics:', err);
          // Don't fail the whole component if topics fail
        }
      } catch (err) {
        const errorMessage = err instanceof Error ? err.message : 'Failed to load level details';
        console.error('LevelEnrollment: Error fetching level details:', err);
        setError(errorMessage);
      } finally {
        setLoading(false);
      }
    };

    fetchLevelData();
  }, [courseId, moduleId, levelId]);

  const handleBackClick = () => {
    navigate('/courses');
  };

  const handleEnrollClick = () => {
    console.log('LevelEnrollment: Enroll button clicked');
    
    if (!isLoggedIn) {
      // Store the current path before redirecting to login
      setRedirectPath(`/course/${courseId}/module/${moduleId}/level/${levelId}/enroll`);
      navigate('/signin');
      return;
    }
    
    navigate(`/course/${courseId}/module/${moduleId}/level/${levelId}/enroll`);
  };

  const handleEnrollmentSuccess = (data: any) => {
    console.log('LevelEnrollment: Enrollment success:', data);
    setEnrollmentData(data);
    setShowSuccessPopup(true);
    console.log('LevelEnrollment: Success popup should now be visible');
  };

  if (loading) {
    console.log('LevelEnrollment: Showing loading state');
    return (
      <div className="min-h-screen bg-gradient-to-br from-blue-50 via-blue-100 to-blue-200 dark:from-gray-900 dark:via-gray-800 dark:to-gray-900 transition-colors duration-300 flex items-center justify-center">
        <div className="text-center">
          <Loader2 className="w-8 h-8 animate-spin mx-auto mb-4 text-blue-600" />
          <p className="text-gray-600 dark:text-gray-300">Loading level details...</p>
        </div>
      </div>
    );
  }

  if (error || !levelDetails) {
    console.log('LevelEnrollment: Showing error state:', error);
    return (
      <div className="min-h-screen bg-gradient-to-br from-blue-50 via-blue-100 to-blue-200 dark:from-gray-900 dark:via-gray-800 dark:to-gray-900 transition-colors duration-300 flex items-center justify-center">
        <div className="text-center">
          <p className="text-red-600 dark:text-red-400 mb-4">
            {error || 'Level not found'}
          </p>
          <button 
            onClick={handleBackClick}
            className="bg-blue-600 text-white px-4 py-2 rounded-lg hover:bg-blue-700 transition-colors"
          >
            Back to Module
          </button>
        </div>
      </div>
    );
  }

  console.log('LevelEnrollment: Rendering level details:', {
    levelDetails,
    topicsCount: topics.length,
    courseDetails: courseDetails ? { id: courseDetails.id, name: courseDetails.name } : null
  });

  

  return (
    <div className="min-h-screen bg-gradient-to-br from-blue-50 via-indigo-50 to-purple-50 dark:from-gray-900 dark:via-gray-800 dark:to-gray-900 transition-all duration-500">
      {/* Animated Background Elements */}
      <div className="fixed inset-0 overflow-hidden pointer-events-none -z-10">
        <div className="absolute -top-40 -right-40 w-80 h-80 bg-gradient-to-br from-blue-400/20 to-purple-400/20 rounded-full blur-3xl animate-pulse"></div>
        <div className="absolute -bottom-40 -left-40 w-80 h-80 bg-gradient-to-br from-indigo-400/20 to-pink-400/20 rounded-full blur-3xl animate-pulse" style={{ animationDelay: '2s' }}></div>
        <div className="absolute top-1/2 left-1/2 transform -translate-x-1/2 -translate-y-1/2 w-96 h-96 bg-gradient-to-br from-cyan-400/10 to-blue-400/10 rounded-full blur-3xl animate-pulse" style={{ animationDelay: '4s' }}></div>
      </div>

      {/* Hero Section */}
      <section className="relative overflow-hidden mt-4 sm:mt-6 lg:mt-8">
        <div className="absolute inset-0 bg-gradient-to-r from-blue-300/10 to-purple-300/10 dark:from-blue-600/5 dark:to-purple-600/5"></div>
        <div className="relative max-w-7xl mx-auto px-4 sm:px-6 lg:px-8 py-6 sm:py-8 lg:py-10">
          {/* Back Button */}
          <motion.button
            onClick={handleBackClick}
            className="mb-6 flex items-center gap-3 text-blue-600 dark:text-blue-400 hover:text-blue-700 dark:hover:text-blue-300 transition-all duration-150 bg-white/90 dark:bg-gray-800/90 backdrop-blur-sm px-6 py-3 rounded-2xl shadow-lg hover:shadow-xl border border-gray-200/50 dark:border-gray-700/50 ml-4 mt-4"
            whileHover={{ x: -5, scale: 1.05, y: -2 }}
            whileTap={{ scale: 0.95 }}
          >
            <ArrowLeft size={20} className="transition-transform duration-150 group-hover:-translate-x-1" />
            <span className="font-semibold">Back to Module</span>
          </motion.button>

          {/* Level Header */}
          <motion.div
            initial={{ opacity: 0, y: 30 }}
            animate={{ opacity: 1, y: 0 }}
            transition={{ duration: 0.8, ease: "easeOut" }}
            className="text-center mb-8"
          >
            <div className="flex flex-col items-center gap-6 mb-4">
              <div className="text-center">
                <motion.h1 
                  initial={{ opacity: 0, y: 20 }}
                  animate={{ opacity: 1, y: 0 }}
                  transition={{ duration: 0.8, delay: 0.3 }}
                  className="text-3xl sm:text-4xl lg:text-5xl font-bold text-gray-900 dark:text-white mb-4 leading-tight"
                >
                  {levelDetails.level_name}
                </motion.h1>
                
                <motion.p 
                  initial={{ opacity: 0, y: 15 }}
                  animate={{ opacity: 1, y: 0 }}
                  transition={{ duration: 0.8, delay: 0.4 }}
                  className="text-lg sm:text-xl text-gray-600 dark:text-gray-300 max-w-3xl mx-auto"
                >
                  {courseDetails?.name} - {moduleDetails?.name}
                </motion.p>
              </div>
              <div className="flex gap-4">
                <motion.button
                  onClick={handleEnrollClick}
                  className="group relative bg-gradient-to-r from-blue-800 to-blue-900 text-white px-6 py-3 rounded-2xl font-bold text-base hover:from-blue-700 hover:to-blue-800 transition-all duration-300 shadow-xl hover:shadow-2xl hover:shadow-blue-500/25 hover:scale-105"
                  whileHover={{ scale: 1.05 }}
                  whileTap={{ scale: 0.98 }}
                >
                  <span className="relative z-10">{isLoggedIn ? 'Apply' : 'Login to Apply'}</span>
                  <div className="absolute inset-0 bg-gradient-to-r from-blue-700 to-blue-800 rounded-2xl opacity-0 group-hover:opacity-100 transition-opacity duration-300"></div>
                </motion.button>
                
                <motion.button
                  onClick={() => {
                    // View curriculum functionality - Open AI Course PDF
                    const link = document.createElement('a');
                    link.href = 'https://rftsystemsbackend-testing.up.railway.app/uploads/AI%20COURSE.pdf';
                    link.target = '_blank';
                    document.body.appendChild(link);
                    link.click();
                    document.body.removeChild(link);
                  }}
                  className="group relative bg-gradient-to-r from-green-600 to-green-700 text-white px-6 py-3 rounded-2xl font-bold text-base hover:from-green-500 hover:to-green-600 transition-all duration-300 shadow-xl hover:shadow-2xl hover:shadow-green-500/25 hover:scale-105"
                  whileHover={{ scale: 1.05 }}
                  whileTap={{ scale: 0.98 }}
                >
                  <span className="relative z-10">View Curriculum</span>
                  <div className="absolute inset-0 bg-gradient-to-r from-green-500 to-green-600 rounded-2xl opacity-0 group-hover:opacity-100 transition-opacity duration-300"></div>
                </motion.button>
              </div>
            </div>
          </motion.div>

          {/* Professional Course Sales Page - Modern Design */}
          <motion.div 
            initial={{ opacity: 0, y: 30 }}
            animate={{ opacity: 1, y: 0 }}
            transition={{ duration: 1, delay: 0.5 }}
            className="w-full max-w-7xl mx-auto"
          >
            {/* Unified Card - All Sections Combined */}
            <div className="w-full">
              <div className="max-w-7xl mx-auto">
                <div className="bg-gradient-to-br from-white/98 to-gray-50/98 dark:from-gray-800/98 dark:to-gray-700/98 backdrop-blur-sm rounded-3xl shadow-2xl border border-gray-200/60 dark:border-gray-600/40 overflow-hidden">
                  
                  {/* Course Details Section */}
                  <div className="p-8 border-b border-gradient-to-r from-blue-200/40 to-purple-200/40 dark:from-blue-600/20 dark:to-purple-600/20">
                    <h3 className="text-4xl font-bold bg-gradient-to-r from-blue-600 to-purple-600 bg-clip-text text-transparent mb-10 text-center">
                      Course Details
                    </h3>
                    
                    <div className="max-w-5xl mx-auto">
                      <div className="space-y-2">
                        {courseId === '6' && moduleId === '11' && levelId === '31' ? (
                          <>
                            <div className="flex items-center gap-3 p-1 hover:bg-gradient-to-r hover:from-blue-50/50 hover:to-purple-50/50 dark:hover:from-blue-900/20 dark:hover:to-purple-900/20 transition-all duration-300 rounded-md">
                              <span className="text-2xl font-bold text-blue-700 dark:text-blue-300">Duration:</span>
                              <span className="text-2xl text-gray-800 dark:text-gray-200 font-semibold">9 Months (Phase 1 + Phase 2 + Phase 3)</span>
                            </div>
                            
                            <div className="flex items-center gap-3 p-1 hover:bg-gradient-to-r hover:from-blue-50/50 hover:to-purple-50/50 dark:hover:from-blue-900/20 dark:hover:to-purple-900/20 transition-all duration-300 rounded-md">
                              <span className="text-2xl font-bold text-blue-700 dark:text-blue-300">Schedule:</span>
                              <span className="text-2xl text-gray-800 dark:text-gray-200 font-semibold">5 Days a Week (Full-Time Commitment)</span>
                            </div>
                            
                            <div className="flex items-center gap-3 p-1 hover:bg-gradient-to-r hover:from-blue-50/50 hover:to-purple-50/50 dark:hover:from-blue-900/20 dark:hover:to-purple-900/20 transition-all duration-300 rounded-md">
                              <span className="text-2xl font-bold text-blue-700 dark:text-blue-300">Structure:</span>
                              <span className="text-2xl text-gray-800 dark:text-gray-200 font-semibold">3 Trainings + 3 Live Projects + 3 Internships</span>
                            </div>
                            
                            <div className="flex items-center gap-3 p-1 hover:bg-gradient-to-r hover:from-blue-50/50 hover:to-purple-50/50 dark:hover:from-blue-900/20 dark:hover:to-purple-900/20 transition-all duration-300 rounded-md">
                              <span className="text-2xl font-bold text-blue-700 dark:text-blue-300">Approach:</span>
                              <span className="text-2xl text-gray-800 dark:text-gray-200 font-semibold">Real-work, Industry Mentorship, and Team-based delivery</span>
                            </div>
                          </>
                        ) : (
                          <>
                            <div className="flex items-center gap-3 p-1 hover:bg-gradient-to-r hover:from-blue-50/50 hover:to-purple-50/50 dark:hover:from-blue-900/20 dark:hover:to-purple-900/20 transition-all duration-300 rounded-md">
                              <span className="text-2xl font-bold text-blue-700 dark:text-blue-300">Course Name:</span>
                              <span className="text-2xl text-gray-800 dark:text-gray-200 font-semibold">{courseDetails?.name}</span>
                            </div>
                            
                            <div className="flex items-center gap-3 p-1 hover:bg-gradient-to-r hover:from-blue-50/50 hover:to-purple-50/50 dark:hover:from-blue-900/20 dark:hover:to-purple-900/20 transition-all duration-300 rounded-md">
                              <span className="text-2xl font-bold text-blue-700 dark:text-blue-300">Duration:</span>
                              <span className="text-2xl text-gray-800 dark:text-gray-200 font-semibold">{levelDetails.duration}</span>
                            </div>
                            
                            <div className="flex items-center gap-3 p-1 hover:bg-gradient-to-r hover:from-blue-50/50 hover:to-purple-50/50 dark:hover:from-blue-900/20 dark:hover:to-purple-900/20 transition-all duration-300 rounded-md">
                              <span className="text-2xl font-bold text-blue-700 dark:text-blue-300">Skill Level:</span>
                              <span className="text-2xl text-gray-800 dark:text-gray-200 font-semibold">{levelDetails.level_range}</span>
                            </div>
                            
                            <div className="flex items-center gap-3 p-1 hover:bg-gradient-to-r hover:from-blue-50/50 hover:to-purple-50/50 dark:hover:from-blue-900/20 dark:hover:to-purple-900/20 transition-all duration-300 rounded-md">
                              <span className="text-2xl font-bold text-blue-700 dark:text-blue-300">Modules:</span>
                              <span className="text-2xl text-gray-800 dark:text-gray-200 font-semibold">{topics.length}</span>
                            </div>
                          </>
                        )}
                      </div>
                    </div>
                  </div>

                  {/* Learning Objectives Section */}
                  {topics.length > 0 && (
                    <div className="p-8 border-b border-gray-200/60 dark:border-gray-600/40">
                      <h3 className="text-2xl font-bold text-gray-900 dark:text-white mb-6 text-center">
                        What You'll Learn
                      </h3>
                      
                      <div className="space-y-6">
                        {topics.map((topic, index) => (
                          <motion.div
                            key={topic.id}
                            initial={{ opacity: 0, y: 20 }}
                            animate={{ opacity: 1, y: 0 }}
                            transition={{ duration: 0.6, delay: 0.8 + index * 0.1 }}
                            className={`${index !== topics.length - 1 ? 'pb-6 border-b border-gray-200/60 dark:border-gray-600/40' : ''}`}
                          >
                            <div className="flex items-start gap-4">
                              <div className="relative">
                                <div className="w-12 h-12 bg-gradient-to-br from-blue-800 to-blue-900 text-white rounded-2xl flex items-center justify-center font-bold text-lg flex-shrink-0 shadow-lg hover:shadow-xl transition-shadow duration-300">
                                  {index + 1}
                                </div>
                                <div className="absolute -top-1 -right-1 w-4 h-4 bg-gradient-to-br from-emerald-500 to-teal-500 rounded-full flex items-center justify-center shadow-sm">
                                  <svg className="w-2 h-2 text-white" fill="currentColor" viewBox="0 0 20 20">
                                    <path fillRule="evenodd" d="M16.707 5.293a1 1 0 010 1.414l-8 8a1 1 0 01-1.414 0l-4-4a1 1 0 011.414-1.414L8 12.586l7.293-7.293a1 1 0 011.414 0z" clipRule="evenodd"></path>
                                  </svg>
                                </div>
                              </div>
                              
                              <div className="flex-1">
                                <h4 className="font-bold text-xl text-gray-900 dark:text-white mb-2 leading-tight">
                                  {topic.topic_title}
                                </h4>
                                
                                {topic.description && (
                                  <p className="text-gray-600 dark:text-gray-400 mb-3 text-base leading-relaxed">
                                    {topic.description}
                                  </p>
                                )}
                                
                                {topicSubpoints[topic.id] && topicSubpoints[topic.id].length > 0 && (
                                  <div className="mt-4">
                                    <div className="grid grid-cols-1 lg:grid-cols-2 gap-3">
                                      {topicSubpoints[topic.id].map((subpoint, idx) => (
                                        <div
                                          key={idx}
                                          className="flex items-start gap-2 text-gray-700 dark:text-gray-300 p-3 bg-gradient-to-r from-gray-50/80 to-gray-100/80 dark:from-gray-700/50 dark:to-gray-600/50 rounded-lg border border-gray-200/40 dark:border-gray-600/30 shadow-sm hover:shadow-md transition-all duration-200 hover:bg-gray-50/90 dark:hover:bg-gray-600/40"
                                        >
                                          <div className="w-2 h-2 bg-gradient-to-br from-emerald-500 to-teal-500 rounded-full mt-2 flex-shrink-0 shadow-sm"></div>
                                          <span className="leading-relaxed text-sm font-medium">{subpoint}</span>
                                        </div>
                                      ))}
                                    </div>
                                  </div>
                                )}
                              </div>
                            </div>
                          </motion.div>
                        ))}
                      </div>
                    </div>
                  )}

                  {/* Bottom Action Button */}
                  <div className="p-8 text-center">
                    <motion.button
                      onClick={handleEnrollClick}
                      className="group relative bg-gradient-to-r from-blue-800 to-blue-900 text-white px-8 py-4 rounded-2xl font-bold text-lg hover:from-blue-700 hover:to-blue-800 transition-all duration-300 shadow-xl hover:shadow-2xl hover:shadow-blue-500/25 hover:scale-105"
                      whileHover={{ scale: 1.05 }}
                      whileTap={{ scale: 0.98 }}
                    >
                      <span className="relative z-10">{isLoggedIn ? 'Apply Now' : 'Login to Apply'}</span>
                      <div className="absolute inset-0 bg-gradient-to-r from-blue-700 to-blue-800 rounded-2xl opacity-0 group-hover:opacity-100 transition-opacity duration-300"></div>
                    </motion.button>
                  </div>


                </div>
              </div>
            </div>
          </motion.div>
<<<<<<< HEAD
=======

          {topics.length > 0 && (
            <motion.div
              initial={{ opacity: 0, y: 30 }}
              animate={{ opacity: 1, y: 0 }}
              transition={{ duration: 0.8, delay: 0.8 }}
              className="mt-12"
            >
              <motion.h2 
                initial={{ opacity: 0, y: 20 }}
                animate={{ opacity: 1, y: 0 }}
                transition={{ duration: 0.8, delay: 0.9 }}
                className="text-3xl font-bold text-gray-900 dark:text-white mb-8 text-center"
              >
                Learning Objectives
              </motion.h2>
              <div className="space-y-6">
                {(() => {
                  const groupedTopics: Array<{
                    mainTopic: any;
                    projectTopics: any[];
                  }> = [];
                  
                  for (let i = 0; i < topics.length; i++) {
                    const currentTopic = topics[i];
                    const isProjectOrInternship = 
                      currentTopic.topic_title.toLowerCase().includes('live project') || 
                      currentTopic.topic_title.toLowerCase().includes('internship') ||
                      currentTopic.topic_title.toLowerCase().includes('project');
                    
                    if (isProjectOrInternship) {
                      // If this is a project topic, add it to the previous group or create new group
                      if (groupedTopics.length > 0) {
                        groupedTopics[groupedTopics.length - 1].projectTopics.push(currentTopic);
                      } else {
                        // If no previous group exists, create a new one with this as main topic
                        groupedTopics.push({
                          mainTopic: currentTopic,
                          projectTopics: []
                        });
                      }
                    } else {
                      // This is a regular topic, create a new group
                      groupedTopics.push({
                        mainTopic: currentTopic,
                        projectTopics: []
                      });
                    }
                  }
                  
                  return groupedTopics.map((group, index) => (
                    <motion.div
                      key={group.mainTopic.id}
                      initial={{ opacity: 0, y: 20, scale: 0.9 }}
                      animate={{ opacity: 1, y: 0, scale: 1 }}
                      transition={{ duration: 0.6, delay: 1.0 + index * 0.1 }}
                      whileHover={{ scale: 1.02, y: -2 }}
                      className="group bg-white/90 dark:bg-gray-800/90 backdrop-blur-sm rounded-2xl p-6 border border-gray-200/50 dark:border-gray-700/50 shadow-lg hover:shadow-xl transition-all duration-300 relative overflow-hidden"
                    >
                      {/* Glow effect */}
                      <div className="absolute inset-0 bg-gradient-to-r from-green-500/5 to-emerald-500/5 rounded-2xl opacity-0 group-hover:opacity-100 transition-opacity duration-500"></div>
                      
                      <div className="relative">
                        <div className="flex items-center gap-3 mb-4">
                          <motion.div
                            whileHover={{ rotate: 5, scale: 1.1 }}
                            className="p-3 bg-green-100 dark:bg-green-900/20 rounded-xl"
                          >
                            <CheckCircle className="w-6 h-6 text-green-500" />
                          </motion.div>
                          <div>
                            <h3 className="font-bold text-lg text-gray-900 dark:text-white mb-1">
                              {group.mainTopic.topic_title}
                            </h3>
                            {group.mainTopic.description && (
                              <p className="text-sm text-gray-600 dark:text-gray-400 leading-relaxed">
                                {group.mainTopic.description}
                              </p>
                            )}
                          </div>
                        </div>
                        
                        <div className="space-y-4">
                          {/* Main topic subpoints */}
                          {topicSubpoints[group.mainTopic.id] && topicSubpoints[group.mainTopic.id].length > 0 && (
                            <div className="ml-12 space-y-3">
                              <h4 className="text-sm font-semibold text-gray-700 dark:text-gray-300 mb-2">
                                Learning Objectives:
                              </h4>
                              <div className="space-y-2">
                                {topicSubpoints[group.mainTopic.id].map((subpoint, idx) => (
                                  <motion.div
                                    key={idx}
                                    className="flex items-start gap-3 text-sm text-gray-600 dark:text-gray-300"
                                    whileHover={{ x: 2 }}
                                  >
                                    <div className="w-2 h-2 bg-green-500 rounded-full mt-2 flex-shrink-0"></div>
                                    <span className="leading-relaxed">{subpoint}</span>
                                  </motion.div>
                                ))}
                              </div>
                            </div>
                          )}
                          
                          {/* Project topics */}
                          {group.projectTopics.length > 0 && (
                            <div className="ml-12 pt-4 border-t border-gray-200 dark:border-gray-700">
                              <h4 className="text-sm font-semibold text-blue-600 dark:text-blue-400 mb-3 flex items-center gap-2">
                                <span className="text-lg">🚀</span>
                                Live Projects & Internships
                              </h4>
                              <div className="space-y-4">
                                {group.projectTopics.map((projectTopic, projectIndex) => (
                                  <div key={projectTopic.id}>
                                    <h5 className="font-medium text-gray-900 dark:text-white mb-2">
                                      {projectTopic.topic_title}
                                    </h5>
                                    {projectTopic.description && (
                                      <p className="text-sm text-gray-600 dark:text-gray-400 mb-2 leading-relaxed">
                                        {projectTopic.description}
                                      </p>
                                    )}
                                    {topicSubpoints[projectTopic.id] && topicSubpoints[projectTopic.id].length > 0 && (
                                      <div className="space-y-2">
                                        {topicSubpoints[projectTopic.id].map((subpoint, idx) => (
                                          <motion.div
                                            key={idx}
                                            className="flex items-start gap-3 text-sm text-gray-600 dark:text-gray-300"
                                            whileHover={{ x: 2 }}
                                          >
                                            <div className="w-2 h-2 bg-blue-500 rounded-full mt-2 flex-shrink-0"></div>
                                            <span className="leading-relaxed">{subpoint}</span>
                                          </motion.div>
                                        ))}
                                      </div>
                                    )}
                                  </div>
                                ))}
                              </div>
                            </div>
                          )}
                        </div>
                      </div>
                    </motion.div>
                  ));
                })()}
              </div>
            </motion.div>
          )}
>>>>>>> 8d890e22
        </div>
      </section>



      {/* Success Popup */}
      {showSuccessPopup && enrollmentData && (
        <SuccessPopup
          isOpen={showSuccessPopup}
          onClose={() => setShowSuccessPopup(false)}
          courseName={enrollmentData.courseName}
          moduleName={enrollmentData.levelName || 'Module'}
          levelName={enrollmentData.levelName || 'Level'}
          userName={enrollmentData.userName}
        />
      )}
    </div>
  );
};

export default LevelEnrollment; <|MERGE_RESOLUTION|>--- conflicted
+++ resolved
@@ -407,158 +407,7 @@
               </div>
             </div>
           </motion.div>
-<<<<<<< HEAD
-=======
-
-          {topics.length > 0 && (
-            <motion.div
-              initial={{ opacity: 0, y: 30 }}
-              animate={{ opacity: 1, y: 0 }}
-              transition={{ duration: 0.8, delay: 0.8 }}
-              className="mt-12"
-            >
-              <motion.h2 
-                initial={{ opacity: 0, y: 20 }}
-                animate={{ opacity: 1, y: 0 }}
-                transition={{ duration: 0.8, delay: 0.9 }}
-                className="text-3xl font-bold text-gray-900 dark:text-white mb-8 text-center"
-              >
-                Learning Objectives
-              </motion.h2>
-              <div className="space-y-6">
-                {(() => {
-                  const groupedTopics: Array<{
-                    mainTopic: any;
-                    projectTopics: any[];
-                  }> = [];
-                  
-                  for (let i = 0; i < topics.length; i++) {
-                    const currentTopic = topics[i];
-                    const isProjectOrInternship = 
-                      currentTopic.topic_title.toLowerCase().includes('live project') || 
-                      currentTopic.topic_title.toLowerCase().includes('internship') ||
-                      currentTopic.topic_title.toLowerCase().includes('project');
-                    
-                    if (isProjectOrInternship) {
-                      // If this is a project topic, add it to the previous group or create new group
-                      if (groupedTopics.length > 0) {
-                        groupedTopics[groupedTopics.length - 1].projectTopics.push(currentTopic);
-                      } else {
-                        // If no previous group exists, create a new one with this as main topic
-                        groupedTopics.push({
-                          mainTopic: currentTopic,
-                          projectTopics: []
-                        });
-                      }
-                    } else {
-                      // This is a regular topic, create a new group
-                      groupedTopics.push({
-                        mainTopic: currentTopic,
-                        projectTopics: []
-                      });
-                    }
-                  }
-                  
-                  return groupedTopics.map((group, index) => (
-                    <motion.div
-                      key={group.mainTopic.id}
-                      initial={{ opacity: 0, y: 20, scale: 0.9 }}
-                      animate={{ opacity: 1, y: 0, scale: 1 }}
-                      transition={{ duration: 0.6, delay: 1.0 + index * 0.1 }}
-                      whileHover={{ scale: 1.02, y: -2 }}
-                      className="group bg-white/90 dark:bg-gray-800/90 backdrop-blur-sm rounded-2xl p-6 border border-gray-200/50 dark:border-gray-700/50 shadow-lg hover:shadow-xl transition-all duration-300 relative overflow-hidden"
-                    >
-                      {/* Glow effect */}
-                      <div className="absolute inset-0 bg-gradient-to-r from-green-500/5 to-emerald-500/5 rounded-2xl opacity-0 group-hover:opacity-100 transition-opacity duration-500"></div>
-                      
-                      <div className="relative">
-                        <div className="flex items-center gap-3 mb-4">
-                          <motion.div
-                            whileHover={{ rotate: 5, scale: 1.1 }}
-                            className="p-3 bg-green-100 dark:bg-green-900/20 rounded-xl"
-                          >
-                            <CheckCircle className="w-6 h-6 text-green-500" />
-                          </motion.div>
-                          <div>
-                            <h3 className="font-bold text-lg text-gray-900 dark:text-white mb-1">
-                              {group.mainTopic.topic_title}
-                            </h3>
-                            {group.mainTopic.description && (
-                              <p className="text-sm text-gray-600 dark:text-gray-400 leading-relaxed">
-                                {group.mainTopic.description}
-                              </p>
-                            )}
-                          </div>
-                        </div>
-                        
-                        <div className="space-y-4">
-                          {/* Main topic subpoints */}
-                          {topicSubpoints[group.mainTopic.id] && topicSubpoints[group.mainTopic.id].length > 0 && (
-                            <div className="ml-12 space-y-3">
-                              <h4 className="text-sm font-semibold text-gray-700 dark:text-gray-300 mb-2">
-                                Learning Objectives:
-                              </h4>
-                              <div className="space-y-2">
-                                {topicSubpoints[group.mainTopic.id].map((subpoint, idx) => (
-                                  <motion.div
-                                    key={idx}
-                                    className="flex items-start gap-3 text-sm text-gray-600 dark:text-gray-300"
-                                    whileHover={{ x: 2 }}
-                                  >
-                                    <div className="w-2 h-2 bg-green-500 rounded-full mt-2 flex-shrink-0"></div>
-                                    <span className="leading-relaxed">{subpoint}</span>
-                                  </motion.div>
-                                ))}
-                              </div>
-                            </div>
-                          )}
-                          
-                          {/* Project topics */}
-                          {group.projectTopics.length > 0 && (
-                            <div className="ml-12 pt-4 border-t border-gray-200 dark:border-gray-700">
-                              <h4 className="text-sm font-semibold text-blue-600 dark:text-blue-400 mb-3 flex items-center gap-2">
-                                <span className="text-lg">🚀</span>
-                                Live Projects & Internships
-                              </h4>
-                              <div className="space-y-4">
-                                {group.projectTopics.map((projectTopic, projectIndex) => (
-                                  <div key={projectTopic.id}>
-                                    <h5 className="font-medium text-gray-900 dark:text-white mb-2">
-                                      {projectTopic.topic_title}
-                                    </h5>
-                                    {projectTopic.description && (
-                                      <p className="text-sm text-gray-600 dark:text-gray-400 mb-2 leading-relaxed">
-                                        {projectTopic.description}
-                                      </p>
-                                    )}
-                                    {topicSubpoints[projectTopic.id] && topicSubpoints[projectTopic.id].length > 0 && (
-                                      <div className="space-y-2">
-                                        {topicSubpoints[projectTopic.id].map((subpoint, idx) => (
-                                          <motion.div
-                                            key={idx}
-                                            className="flex items-start gap-3 text-sm text-gray-600 dark:text-gray-300"
-                                            whileHover={{ x: 2 }}
-                                          >
-                                            <div className="w-2 h-2 bg-blue-500 rounded-full mt-2 flex-shrink-0"></div>
-                                            <span className="leading-relaxed">{subpoint}</span>
-                                          </motion.div>
-                                        ))}
-                                      </div>
-                                    )}
-                                  </div>
-                                ))}
-                              </div>
-                            </div>
-                          )}
-                        </div>
-                      </div>
-                    </motion.div>
-                  ));
-                })()}
-              </div>
-            </motion.div>
-          )}
->>>>>>> 8d890e22
+
         </div>
       </section>
 
