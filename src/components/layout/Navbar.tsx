import { Link, useLocation, useNavigate } from "react-router-dom";
import React, { useState, useEffect, useRef } from "react";
import { motion, AnimatePresence } from "framer-motion";
import { Sun, Moon, LogOut, User, Menu, X } from "lucide-react";
import { useTheme } from "../ThemeContext";
import { useAuth } from "../AuthContext";
import UserProfilePopup from "../auth/UserProfilePopup";

const Navbar = () => {
  const location = useLocation();
  const navigate = useNavigate();
  const [mainDropdownOpen, setMainDropdownOpen] = useState(false);
  const [subDropdown, setSubDropdown] = useState<string | null>(null);
  const { theme, toggleTheme } = useTheme();
  const dropdownRef = useRef<HTMLDivElement>(null);
  const { isLoggedIn, user, logout } = useAuth();
  const [careersDropdownOpen, setCareersDropdownOpen] = useState(false);
  const [learnDropdownOpen, setLearnDropdownOpen] = useState(false);
  const learnDropdownRef = useRef<HTMLDivElement>(null);
  const careersDropdownRef = useRef<HTMLDivElement>(null);
  const [mobileMenuOpen, setMobileMenuOpen] = useState(false);

  const [profilePopupOpen, setProfilePopupOpen] = useState(false);
  const profileRef = useRef<HTMLDivElement>(null);

  // Check if we're on HR route
  const isHRRoute = location.pathname.startsWith('/hr');

  // Get first character of user's name for avatar
  const getUserInitial = (name: string) => {
    return name ? name.charAt(0).toUpperCase() : "U";
  };

  // Handle clicking outside the dropdown
  useEffect(() => {
    const handleClickOutside = (event: MouseEvent) => {
      if (
        dropdownRef.current &&
        !dropdownRef.current.contains(event.target as Node)
      ) {
        setMainDropdownOpen(false);
        setSubDropdown(null);
      }
    };

    // Handle ESC key press
    const handleEscKey = (event: KeyboardEvent) => {
      if (event.key === "Escape") {
        setMainDropdownOpen(false);
        setSubDropdown(null);
      }
    };

    if (mainDropdownOpen) {
      document.addEventListener("mousedown", handleClickOutside);
      document.addEventListener("keydown", handleEscKey);
    }

    return () => {
      document.removeEventListener("mousedown", handleClickOutside);
      document.removeEventListener("keydown", handleEscKey);
    };
  }, [mainDropdownOpen]);

  // Add useEffect for Learn dropdown
  useEffect(() => {
    if (!learnDropdownOpen) return;
    const handleClickOutside = (event: MouseEvent) => {
      if (
        learnDropdownRef.current &&
        !learnDropdownRef.current.contains(event.target as Node)
      ) {
        setLearnDropdownOpen(false);
      }
    };
    document.addEventListener("mousedown", handleClickOutside);
    return () => document.removeEventListener("mousedown", handleClickOutside);
  }, [learnDropdownOpen]);

  // Add useEffect for Careers dropdown
  useEffect(() => {
    if (!careersDropdownOpen) return;
    const handleClickOutside = (event: MouseEvent) => {
      if (
        careersDropdownRef.current &&
        !careersDropdownRef.current.contains(event.target as Node)
      ) {
        setCareersDropdownOpen(false);
      }
    };
    document.addEventListener("mousedown", handleClickOutside);
    return () => document.removeEventListener("mousedown", handleClickOutside);
  }, [careersDropdownOpen]);


  useEffect(() => {
    if (!profilePopupOpen) return;
    const handleClickOutside = (event: MouseEvent) => {
      if (profileRef.current && !profileRef.current.contains(event.target as Node)) {
        setProfilePopupOpen(false);
      }
    };
    document.addEventListener("mousedown", handleClickOutside);
    return () => document.removeEventListener("mousedown", handleClickOutside);
  }, [profilePopupOpen]);


  // Close mobile menu on route change
  useEffect(() => {
    setMobileMenuOpen(false);
  }, [location.pathname]);

  const handleNavClick = (e: React.MouseEvent, sectionId: string) => {
    e.preventDefault();
    if (location.pathname !== "/") {
      window.location.href = "/#" + sectionId;
    } else {
      const section = document.getElementById(sectionId);
      if (section) {
        section.scrollIntoView({ behavior: "smooth" });
      }
    }
  };

  const handleHomeClick = (e: React.MouseEvent) => {
    e.preventDefault();
    if (location.pathname !== "/") {
      window.location.href = "/";
    } else {
      window.scrollTo({ top: 0, behavior: "smooth" });
    }
  };

  const handleSignInClick = (e: React.MouseEvent) => {
    e.preventDefault();
    window.location.href = "/signin";
  };

  const handleNewUserClick = (e: React.MouseEvent) => {
    e.preventDefault();
    window.location.href = "/signup";
  };

  const linkClass =
    "text-gray-800 dark:text-gray-200 font-medium text-sm uppercase tracking-wide relative rounded-full px-4 py-2 transition-all duration-200 ease-in-out hover:text-indigo-700 dark:hover:text-indigo-400 hover:bg-gray-100 dark:hover:bg-gray-800 hover:shadow-md focus:outline-none focus:ring-2 focus:ring-indigo-300 dark:focus:ring-indigo-600 after:absolute after:bottom-1 after:left-1/2 after:-translate-x-1/2 after:w-0 after:h-[2px] after:bg-indigo-600 dark:after:bg-indigo-400 after:transition-all after:duration-300 hover:after:w-1/2";

  const dropdownVariants = {
    hidden: { opacity: 0, y: -10 },
    visible: { opacity: 1, y: 0 },
    exit: { opacity: 0, y: -10 },
  };

  return (
    <nav className="bg-white dark:bg-gray-900 shadow-sm dark:shadow-gray-800/20 sticky top-0 z-50 w-full transition-colors duration-300">
      <div className="w-full px-4 sm:px-6 lg:px-8">
        <div className="flex items-center h-20 w-full">
          {/* Left: Logo and Nav */}
          <div className="flex items-center flex-shrink-0">
            <div className="h-12 w-12 rounded-full border-2 border-blue-400 dark:border-blue-500 mr-4 bg-white flex items-center justify-center overflow-hidden">
              <img
                src="/RFT logo.png"
                alt="Logo"
                className="h-8 w-8 object-contain"
              />
            </div>
            {/* Hamburger for mobile - only show if not on HR route */}
            {!isHRRoute && (
              <button
                className="md:hidden p-2 rounded-md focus:outline-none focus:ring-2 focus:ring-indigo-500"
                onClick={() => setMobileMenuOpen(true)}
                aria-label="Open menu"
              >
                <svg
                  xmlns="http://www.w3.org/2000/svg"
                  width="24"
                  height="24"
                  viewBox="0 0 24 24"
                  fill="none"
                  stroke="black"
                  strokeWidth="2"
                  strokeLinecap="round"
                  strokeLinejoin="round"
                  className="lucide lucide-menu w-7 h-7"
                  style={{ stroke: 'black' }}
                >
                  <line x1="4" x2="20" y1="12" y2="12"></line>
                  <line x1="4" x2="20" y1="6" y2="6"></line>
                  <line x1="4" x2="20" y1="18" y2="18"></line>
                </svg>
              </button>
            )}
            {/* Desktop Nav - only show if not on HR route */}
            {!isHRRoute && (
              <div className="hidden lg:flex items-center space-x-4">
                <a href="/" onClick={handleHomeClick} className={linkClass}>
                  Home
                </a>
                <a
                  href="/#services"
                  onClick={(e) => handleNavClick(e, "services")}
                  className={linkClass}
                >
                  Services
                </a>
                <a
                  href="/#about"
                  onClick={(e) => handleNavClick(e, "about")}
                  className={linkClass}
                >
                  About
                </a>
                <a
                  href="/#what-we-do"
                  onClick={e => handleNavClick(e, "what-we-do")}
                  className={linkClass + " whitespace-nowrap min-w-[140px] text-center"}
                >
                  What We Do
                </a>
                {/* Courses Link */}
                <Link
                  to="/courses"
                  className={linkClass}
                >
                  Courses
                </Link>
                {/* Learn Dropdown */}
                <div className="relative" ref={learnDropdownRef}>
                  <button
                    onClick={() => {
                      setLearnDropdownOpen(!learnDropdownOpen);
                      setCareersDropdownOpen(false);
                    }}
                    className={linkClass}
                    style={{ textTransform: 'uppercase' }}
                  >
                    Learn
                  </button>
                  <AnimatePresence>
                    {learnDropdownOpen && (
                      <motion.div
                        initial={{ opacity: 0, y: 10 }}
                        animate={{ opacity: 1, y: 0 }}
                        exit={{ opacity: 0, y: 10 }}
                        transition={{ duration: 0.18 }}
                        className="absolute top-full left-0 mt-3 bg-white dark:bg-gray-800 rounded-xl shadow-2xl dark:shadow-gray-900/50 w-[300px] z-50 p-4 border border-gray-100 dark:border-gray-700 transition-colors duration-300"
                      >
                        <ul className="grid grid-cols-1 gap-2">
                          <li>
                            <Link
                              to="/mdu"
                              className="block px-3 py-2 rounded-md hover:bg-gray-100 dark:hover:bg-gray-700 transition-colors font-medium text-gray-700 dark:text-gray-300"
                              onClick={() => {
                                setLearnDropdownOpen(false);
                              }}
                            >
                              MDU
                            </Link>
                          </li>
                          <li>
                            <Link
                              to="/crd"
                              className="block px-3 py-2 rounded-md hover:bg-gray-100 dark:hover:bg-gray-700 transition-colors font-medium text-gray-700 dark:text-gray-300"
                              onClick={() => {
                                setLearnDropdownOpen(false);
                              }}
                            >
                              CRD
                            </Link>
                          </li>
                        </ul>
                      </motion.div>
                    )}
                  </AnimatePresence>
                </div>
                {/* Careers Dropdown */}
                <div className="relative" ref={careersDropdownRef}>
                  <button
                    onClick={() => {
                      setCareersDropdownOpen(!careersDropdownOpen);
                      setMainDropdownOpen(false);
                      setSubDropdown(null);
                    }}
                    className={linkClass}
                    style={{ textTransform: 'uppercase' }}
                  >
                    Careers
                  </button>
                  <AnimatePresence>
                    {careersDropdownOpen && (
                      <motion.div
                        initial={{ opacity: 0, y: 10 }}
                        animate={{ opacity: 1, y: 0 }}
                        exit={{ opacity: 0, y: 10 }}
                        transition={{ duration: 0.18 }}
                        className="absolute top-full left-0 mt-3 bg-white dark:bg-gray-800 rounded-xl shadow-2xl dark:shadow-gray-900/50 w-[300px] z-50 p-4 border border-gray-100 dark:border-gray-700 transition-colors duration-300"
                      >
                        <ul className="grid grid-cols-1 gap-2">
                          <li>
                            <Link
                              to="/life-at-rft"
                              className="block px-3 py-2 rounded-md hover:bg-gray-100 dark:hover:bg-gray-700 transition-colors font-medium text-gray-700 dark:text-gray-300"
                              onClick={() => {
                                setCareersDropdownOpen(false);
                              }}
                            >
                              Life at RFT
                            </Link>
                          </li>
                          <li>
                            <Link
                              to="/employee-says"
                              className="block px-3 py-2 rounded-md hover:bg-gray-100 dark:hover:bg-gray-700 transition-colors font-medium text-gray-700 dark:text-gray-300"
                              onClick={() => {
                                setCareersDropdownOpen(false);
                              }}
                            >
                              What Our Employees Say
                            </Link>
                          </li>
                          <li>
                            <Link
                              to="/apply"
                              className="block px-3 py-2 rounded-md hover:bg-gray-100 dark:hover:bg-gray-700 transition-colors font-medium text-gray-700 dark:text-gray-300"
                              onClick={() => {
                                setCareersDropdownOpen(false);
                              }}
                            >
                              Apply
                            </Link>
                          </li>
                        </ul>
                      </motion.div>
                    )}
                  </AnimatePresence>
                </div>
                <a
                  href="/#contact"
                  onClick={e => handleNavClick(e, "contact")}
                  className={linkClass + " uppercase"}
                >
                  CONTACT US
                </a>
              </div>
            )}
          </div>
          
                     
          
                     {/* Sliding Navigation Bar - only show on tablet (md to lg) */}
           {!isHRRoute && (
             <div className="hidden md:flex lg:hidden items-center space-x-6 overflow-x-auto scrollbar-hide flex-1 px-8 min-w-0 relative group w-full">
               {/* Navigation Links */}
               <div className="flex items-center space-x-6 flex-shrink-0">
                <a href="/" onClick={handleHomeClick} className={linkClass + " text-xs whitespace-nowrap"}>
                  Home
                </a>
                <a
                  href="/#services"
                  onClick={(e) => handleNavClick(e, "services")}
                  className={linkClass + " text-xs whitespace-nowrap"}
                >
                  Services
                </a>
                <a
                  href="/#about"
                  onClick={(e) => handleNavClick(e, "about")}
                  className={linkClass + " text-xs whitespace-nowrap"}
                >
                  About
                </a>
                <a
                  href="/#what-we-do"
                  onClick={e => handleNavClick(e, "what-we-do")}
                  className={linkClass + " text-xs whitespace-nowrap"}
                >
                  What We Do
                </a>
                <Link
                  to="/courses"
                  className={linkClass + " text-xs whitespace-nowrap"}
                >
                  Courses
                </Link>
                {/* Learn Dropdown for tablet */}
                <div className="relative flex-shrink-0" ref={learnDropdownRef}>
                  <button
                    onClick={() => {
                      setLearnDropdownOpen(!learnDropdownOpen);
                      setCareersDropdownOpen(false);
                    }}
                    className={linkClass + " text-xs whitespace-nowrap"}
                    style={{ textTransform: 'uppercase' }}
                  >
                    Learn
                  </button>
                  <AnimatePresence>
                    {learnDropdownOpen && (
                      <motion.div
                        initial={{ opacity: 0, y: 10 }}
                        animate={{ opacity: 1, y: 0 }}
                        exit={{ opacity: 0, y: 10 }}
                        transition={{ duration: 0.18 }}
                        className="absolute top-full left-0 mt-2 bg-white dark:bg-gray-800 rounded-xl shadow-2xl dark:shadow-gray-900/50 w-[200px] z-50 p-3 border border-gray-100 dark:border-gray-700 transition-colors duration-300"
                      >
                        <ul className="grid grid-cols-1 gap-1">
                          <li>
                            <Link
                              to="/mdu"
                              className="block px-2 py-1 rounded-md hover:bg-gray-100 dark:hover:bg-gray-700 transition-colors font-medium text-gray-700 dark:text-gray-300 text-xs"
                              onClick={() => {
                                setLearnDropdownOpen(false);
                              }}
                            >
                              MDU
                            </Link>
                          </li>
                          <li>
                            <Link
                              to="/crd"
                              className="block px-2 py-1 rounded-md hover:bg-gray-100 dark:hover:bg-gray-700 transition-colors font-medium text-gray-700 dark:text-gray-300 text-xs"
                              onClick={() => {
                                setLearnDropdownOpen(false);
                              }}
                            >
                              CRD
                            </Link>
                          </li>
                        </ul>
                      </motion.div>
                    )}
                  </AnimatePresence>
                </div>
                {/* Careers Dropdown for tablet */}
                <div className="relative flex-shrink-0" ref={careersDropdownRef}>
                  <button
                    onClick={() => {
                      setCareersDropdownOpen(!careersDropdownOpen);
                      setLearnDropdownOpen(false);
                    }}
                    className={linkClass + " text-xs whitespace-nowrap"}
                    style={{ textTransform: 'uppercase' }}
                  >
                    Careers
                  </button>
                  <AnimatePresence>
                    {careersDropdownOpen && (
                      <motion.div
                        initial={{ opacity: 0, y: 10 }}
                        animate={{ opacity: 1, y: 0 }}
                        exit={{ opacity: 0, y: 10 }}
                        transition={{ duration: 0.18 }}
                        className="absolute top-full left-0 mt-2 bg-white dark:bg-gray-800 rounded-xl shadow-2xl dark:shadow-gray-900/50 w-[200px] z-50 p-3 border border-gray-100 dark:border-gray-700 transition-colors duration-300"
                      >
                        <ul className="grid grid-cols-1 gap-1">
                          <li>
                            <Link
                              to="/life-at-rft"
                              className="block px-2 py-1 rounded-md hover:bg-gray-100 dark:hover:bg-gray-700 transition-colors font-medium text-gray-700 dark:text-gray-300 text-xs"
                              onClick={() => {
                                setCareersDropdownOpen(false);
                              }}
                            >
                              Life at RFT
                            </Link>
                          </li>
                          <li>
                            <Link
                              to="/employee-says"
                              className="block px-2 py-1 rounded-md hover:bg-gray-100 dark:hover:bg-gray-700 transition-colors font-medium text-gray-700 dark:text-gray-300 text-xs"
                              onClick={() => {
                                setCareersDropdownOpen(false);
                              }}
                            >
                              What Our Employees Say
                            </Link>
                          </li>
                          <li>
                            <Link
                              to="/apply"
                              className="block px-2 py-1 rounded-md hover:bg-gray-100 dark:hover:bg-gray-700 transition-colors font-medium text-gray-700 dark:text-gray-300 text-xs"
                              onClick={() => {
                                setCareersDropdownOpen(false);
                              }}
                            >
                              Apply
                            </Link>
                          </li>
                        </ul>
                      </motion.div>
                    )}
                  </AnimatePresence>
                </div>
                                 <a
                   href="/#contact"
                   onClick={e => handleNavClick(e, "contact")}
                   className={linkClass + " text-xs uppercase whitespace-nowrap"}
                 >
                   Contact
                 </a>
               </div>
               
               {/* Right Side Elements - Login, Register, Dark Mode */}
               <div className="flex items-center space-x-4 flex-shrink-0 ml-8">
                {isLoggedIn && user && (
                  <>
                    {/* User Avatar for tablet */}
                    <div className="relative" ref={profileRef}>
                      <button
                        className="flex justify-center items-center w-10 h-10 aspect-square bg-gradient-to-r from-green-100 to-blue-100 dark:from-green-900 dark:to-blue-900 rounded-full relative focus:outline-none"
                        onClick={() => setProfilePopupOpen((v) => !v)}
                        aria-haspopup="true"
                        aria-expanded={profilePopupOpen}
                        type="button"
                      >
                        <div className="absolute -top-1 -right-1 w-2.5 h-2.5 bg-green-500 rounded-full border-2 border-white dark:border-gray-900 animate-pulse"></div>
                        <div className="w-6 h-6 bg-gradient-to-r from-blue-500 to-purple-600 rounded-full flex items-center justify-center text-white font-bold text-xs shadow-md">
                          {getUserInitial(user?.name || "User")}
                        </div>
                      </button>
                      {profilePopupOpen && (
                        <div className="absolute right-0 mt-2 z-50" style={{ minWidth: 280 }}>
                          <UserProfilePopup
                            name={user?.name || "User"}
                            email={user?.email || "user@email.com"}
                            userRole={user?.role}
                            onViewProfile={() => {
                              navigate("/profile-dashboard");
                              setProfilePopupOpen(false);
                            }}
                            onLogout={() => {
                              logout();
                              setProfilePopupOpen(false);
                            }}
                          />
                        </div>
                      )}
                    </div>
                  </>
                )}
                {!isLoggedIn && (
                  <>
                    <button
                      onClick={handleSignInClick}
                      className="px-3 py-1.5 bg-gradient-to-b from-blue-200 to-blue-400 dark:from-blue-600 dark:to-blue-800 text-blue-900 dark:text-blue-100 rounded-full hover:from-blue-300 hover:to-blue-500 dark:hover:from-blue-700 dark:hover:to-blue-900 font-semibold text-xs shadow-lg transition-colors duration-200 whitespace-nowrap"
                    >
                      Login
                    </button>
                    <button
                      onClick={handleNewUserClick}
                      className="px-3 py-1.5 bg-gradient-to-b from-blue-200 to-blue-400 dark:from-blue-600 dark:to-blue-800 text-blue-900 dark:text-blue-100 rounded-full hover:from-blue-300 hover:to-blue-500 dark:hover:from-blue-700 dark:hover:to-blue-900 font-semibold text-xs shadow-lg transition-colors duration-200 whitespace-nowrap"
                    >
                      Register
                    </button>
                  </>
                )}
                {/* Theme toggle for tablet */}
                <button
                  onClick={toggleTheme}
                  className="p-1.5 rounded-full bg-blue-100 dark:bg-blue-900 hover:bg-blue-200 dark:hover:bg-blue-800 transition-colors duration-200 flex items-center justify-center whitespace-nowrap"
                  aria-label="Toggle dark mode"
                >
                  {theme === "dark" ? (
                    <Sun size={16} className="text-yellow-500" />
                  ) : (
                    <Moon size={16} className="text-blue-700 dark:text-blue-300" />
                  )}
                </button>
              </div>
            </div>
                                 )}
            
            {/* Spacer for gap - only for desktop */}
            <div className="hidden lg:block flex-1" />
                       
   
          {/* Right: Login/Register/For Employer's and Theme Toggle */}
          <div className="hidden lg:flex items-center space-x-4">
            {/* Desktop Right Side Elements */}
            {/* Show profile icon and theme toggle for HR routes */}
            {isHRRoute && isLoggedIn && user && (
              <div className="relative" ref={profileRef}>
                <button
                  className="flex justify-center items-center w-12 h-12 aspect-square bg-gradient-to-r from-green-100 to-blue-100 dark:from-green-900 dark:to-blue-900 rounded-full relative focus:outline-none"
                  onClick={() => setProfilePopupOpen((v) => !v)}
                  aria-haspopup="true"
                  aria-expanded={profilePopupOpen}
                  type="button"
                >
                  <div className="absolute -top-1 -right-1 w-3 h-3 bg-green-500 rounded-full border-2 border-white dark:border-gray-900 animate-pulse"></div>
                  <div className="w-8 h-8 bg-gradient-to-r from-blue-500 to-purple-600 rounded-full flex items-center justify-center text-white font-bold text-sm shadow-md">
                    {getUserInitial(user?.name || 'User')}
                  </div>
                </button>
                {profilePopupOpen && (
                  <div className="absolute right-0 mt-3 z-50" style={{ minWidth: 320 }}>
                    <UserProfilePopup
                      name={user?.name || "User"}
                      email={user?.email || "user@email.com"}
                      userRole={user?.role}
                      onViewProfile={() => {
                        navigate("/profile-dashboard");
                        setProfilePopupOpen(false);
                      }}
                      onLogout={() => {
                        logout();
                        setProfilePopupOpen(false);
                      }}
                    />
                  </div>
                )}
              </div>
            )}
            {/* Show regular navbar items for non-HR routes */}
            {!isHRRoute && (
              <>
                {isLoggedIn && user && user.role !== 'hr' && (
                  <>
                    {/* User Avatar with First Character - now a button */}
                    <div className="relative" ref={profileRef}>
                      <button
                        className="flex justify-center items-center w-12 h-12 aspect-square bg-gradient-to-r from-green-100 to-blue-100 dark:from-green-900 dark:to-blue-900 rounded-full relative focus:outline-none"
                        onClick={() => setProfilePopupOpen((v) => !v)}
                        aria-haspopup="true"
                        aria-expanded={profilePopupOpen}
                        type="button"
                      >
                        {/* Online Status Indicator */}
                        <div className="absolute -top-1 -right-1 w-3 h-3 bg-green-500 rounded-full border-2 border-white dark:border-gray-900 animate-pulse"></div>
                        <div className="w-8 h-8 bg-gradient-to-r from-blue-500 to-purple-600 rounded-full flex items-center justify-center text-white font-bold text-sm shadow-md">
                          {getUserInitial(user?.name || "User")}
                        </div>
                      </button>
                      {profilePopupOpen && (
                        <div className="absolute right-0 mt-3 z-50" style={{ minWidth: 320 }}>
                          <UserProfilePopup
                            name={user?.name || "User"}
                            email={user?.email || "user@email.com"}
                            userRole={user?.role}
                            onViewProfile={() => {
                              navigate("/profile-dashboard");
                              setProfilePopupOpen(false);
                            }}
                            onLogout={() => {
                              logout();
                              setProfilePopupOpen(false);
                            }}
                          />
                        </div>
                      )}
                    </div>
                  </>
                )}
                {isLoggedIn && user && user.role === 'hr' && (
                  <div className="relative" ref={profileRef}>
                    <button
                      className="flex justify-center items-center w-12 h-12 aspect-square bg-gradient-to-r from-green-100 to-blue-100 dark:from-green-900 dark:to-blue-900 rounded-full relative focus:outline-none"
                      onClick={() => setProfilePopupOpen((v) => !v)}
                      aria-haspopup="true"
                      aria-expanded={profilePopupOpen}
                      type="button"
                    >
                      <div className="absolute -top-1 -right-1 w-3 h-3 bg-green-500 rounded-full border-2 border-white dark:border-gray-900 animate-pulse"></div>
                      <div className="w-8 h-8 bg-gradient-to-r from-blue-500 to-purple-600 rounded-full flex items-center justify-center text-white font-bold text-sm shadow-md">
                        {getUserInitial(user?.name || 'User')}
                      </div>
                    </button>
                    {profilePopupOpen && (
                      <div className="absolute right-0 mt-3 z-50" style={{ minWidth: 320 }}>
                        <UserProfilePopup
                          name={user?.name || "User"}
                          email={user?.email || "user@email.com"}
                          userRole={user?.role}
                          onViewProfile={() => {
                            navigate("/profile-dashboard");
                            setProfilePopupOpen(false);
                          }}
                          onLogout={() => {
                            logout();
                            setProfilePopupOpen(false);
                          }}
                        />
                      </div>
                    )}
                  </div>
                )}
                {!isLoggedIn && (
                  <>
                    <button
                      onClick={handleSignInClick}
                      className="px-4 py-2 bg-gradient-to-b from-blue-200 to-blue-400 dark:from-blue-600 dark:to-blue-800 text-blue-900 dark:text-blue-100 rounded-full hover:from-blue-300 hover:to-blue-500 dark:hover:from-blue-700 dark:hover:to-blue-900 font-semibold text-sm shadow-lg transition-colors duration-200"
                    >
                      Login
                    </button>
                    <button
                      onClick={handleNewUserClick}
                      className="px-4 py-2 bg-gradient-to-b from-blue-200 to-blue-400 dark:from-blue-600 dark:to-blue-800 text-blue-900 dark:text-blue-100 rounded-full hover:from-blue-300 hover:to-blue-500 dark:hover:from-blue-700 dark:hover:to-blue-900 font-semibold text-sm shadow-lg transition-colors duration-200"
                    >
                      Register
                    </button>
                    <span className="h-6 w-px bg-gray-400 dark:bg-gray-600 mx-2 rounded-full" />
                    {/* <Link
                      to="/employers-login"
                      className="px-4 py-2 bg-gradient-to-b from-blue-200 to-blue-400 dark:from-blue-600 dark:to-blue-800 text-blue-900 dark:text-blue-100 rounded-full hover:from-blue-300 hover:to-blue-500 dark:hover:from-blue-700 dark:hover:to-blue-900 font-semibold text-sm shadow-lg transition-colors duration-200 flex items-center gap-2"
                    >
                      Employer Login
                    </Link> */}
                  </>
                )}
              </>
            )}
            {/* Theme toggle - always visible */}
            <button
              onClick={toggleTheme}
              className="ml-2 p-2 rounded-full bg-blue-100 dark:bg-blue-900 hover:bg-blue-200 dark:hover:bg-blue-800 transition-colors duration-200 flex items-center justify-center"
              aria-label="Toggle dark mode"
            >
              {theme === "dark" ? (
                <Sun size={20} className="text-yellow-500" />
              ) : (
                <Moon size={20} className="text-blue-700 dark:text-blue-300" />
              )}
            </button>
          </div>
        </div>
      </div>
      {/* Mobile Menu Overlay - only show if not on HR route */}
      <AnimatePresence>
        {mobileMenuOpen && !isHRRoute && (
          <motion.div
            initial={{ opacity: 0 }}
            animate={{ opacity: 1 }}
            exit={{ opacity: 0 }}
            className="fixed inset-0 z-50 bg-black/60 backdrop-blur-sm flex justify-end"
            onClick={() => setMobileMenuOpen(false)}
          >
            <motion.div
              initial={{ x: '100%' }}
              animate={{ x: 0 }}
              exit={{ x: '100%' }}
              transition={{ type: 'spring', stiffness: 300, damping: 30 }}
              className="w-80 max-w-full h-full bg-white dark:bg-gray-900 shadow-2xl p-0 flex flex-col relative"
              onClick={e => e.stopPropagation()}
            >
              {/* Sticky Auth Buttons at very top, always visible */}
              <div className="sticky top-0 left-0 w-full bg-white dark:bg-gray-900 z-[200] pb-2 pt-2 flex flex-col gap-2 border-b border-gray-200 dark:border-gray-700 px-6" style={{maxWidth:'100vw',overflowX:'auto'}}>
                {isLoggedIn ? (
                  <>
                    <div className="flex items-center space-x-3 px-3 py-2 bg-gradient-to-r from-green-100 to-blue-100 dark:from-green-900 dark:to-blue-900 rounded-full relative mb-2 min-w-0" style={{maxWidth:'100vw',overflowX:'auto'}}>
                      <div className="absolute -top-1 -right-1 w-3 h-3 bg-green-500 rounded-full border-2 border-white dark:border-gray-900 animate-pulse"></div>
                      <div className="w-8 h-8 bg-gradient-to-r from-blue-500 to-purple-600 rounded-full flex items-center justify-center text-white font-bold text-sm shadow-md min-w-0" style={{minWidth:'2rem'}}>
                        {getUserInitial(user?.name || "User")}
                      </div>
                    </div>
                    <button
                      onClick={() => {
                        logout();
                        setMobileMenuOpen(false);
                      }}
                      className="w-full px-4 py-2 bg-gradient-to-r from-red-500 to-red-600 text-white rounded-full hover:from-red-600 hover:to-red-700 font-semibold text-sm shadow-md transition-all duration-200 flex items-center gap-2 mb-2 min-w-0"
                      title="Logout"
                      style={{maxWidth:'100vw',overflowX:'auto',textOverflow:'ellipsis'}}
                    >
                      <LogOut size={16} /> <span className="truncate min-w-0">Logout</span>
                    </button>
                  </>
                ) : (
                  <>
                    <button
                      onClick={handleSignInClick}
                      className="w-full px-4 py-2 bg-gradient-to-b from-blue-200 to-blue-400 dark:from-blue-600 dark:to-blue-800 text-blue-900 dark:text-blue-100 rounded-full hover:from-blue-300 hover:to-blue-500 dark:hover:from-blue-700 dark:hover:to-blue-900 font-semibold text-sm shadow-lg transition-colors duration-200 mb-2 min-w-0"
                      style={{maxWidth:'100vw',overflowX:'auto',textOverflow:'ellipsis'}}
                    >
                      <span className="truncate min-w-0">Login</span>
                    </button>
                    <button
                      onClick={handleNewUserClick}
                      className="w-full px-4 py-2 bg-gradient-to-b from-blue-200 to-blue-400 dark:from-blue-600 dark:to-blue-800 text-blue-900 dark:text-blue-100 rounded-full hover:from-blue-300 hover:to-blue-500 dark:hover:from-blue-700 dark:hover:to-blue-900 font-semibold text-sm shadow-lg transition-colors duration-200 mb-2 min-w-0"
                      style={{maxWidth:'100vw',overflowX:'auto',textOverflow:'ellipsis'}}
                    >
                      <span className="truncate min-w-0">Register</span>
                    </button>
                    {/* <Link
                      to="/employers-login"
                      className="w-full px-4 py-2 bg-gradient-to-b from-blue-200 to-blue-400 dark:from-blue-600 dark:to-blue-800 text-blue-900 dark:text-blue-100 rounded-full hover:from-blue-300 hover:to-blue-500 dark:hover:from-blue-700 dark:hover:to-blue-900 font-semibold text-sm shadow-lg transition-colors duration-200 flex items-center gap-2 mb-2 min-w-0"
                      style={{maxWidth:'100vw',overflowX:'auto',textOverflow:'ellipsis'}}
                    >
                      <span className="truncate min-w-0">Employer Login</span>
                    </Link> */}
                  </>
                )}
              </div>
<<<<<<< HEAD
              {/* Close button (below sticky auth bar) */}
              <div className="flex items-center justify-end mb-8 px-6 pt-2">
                <button
                  onClick={() => setMobileMenuOpen(false)}
                  className="p-2 rounded-md focus:outline-none focus:ring-2 focus:ring-indigo-500"
                  aria-label="Close menu"
                >
                  <X className="w-7 h-7 text-blue-700 dark:text-blue-200" />
                </button>
=======
              {/* Logo, theme toggle, and close button (below sticky auth bar) */}
              <div className="flex items-center justify-between mb-8 px-6 pt-2">
                                 <div className="h-12 w-12 rounded-full border-2 border-blue-400 dark:border-blue-500 bg-white flex items-center justify-center overflow-hidden">
                   <img
                     src="/RFT logo.png"
                     alt="Logo"
                     className="h-8 w-8 object-contain"
                   />
                 </div>
                <div className="flex items-center gap-2">
                  {/* Theme toggle for mobile */}
                  <button
                    onClick={toggleTheme}
                    className="p-2 rounded-full bg-blue-100 dark:bg-blue-900 hover:bg-blue-200 dark:hover:bg-blue-800 transition-colors duration-200 flex items-center justify-center"
                    aria-label="Toggle dark mode"
                  >
                    {theme === "dark" ? (
                      <Sun size={18} className="text-yellow-500" />
                    ) : (
                      <Moon size={18} className="text-blue-700 dark:text-blue-300" />
                    )}
                  </button>
                  <button
                    onClick={() => setMobileMenuOpen(false)}
                    className="p-2 rounded-md focus:outline-none focus:ring-2 focus:ring-indigo-500"
                    aria-label="Close menu"
                  >
                    <X className="w-7 h-7 text-blue-700 dark:text-blue-200" />
                  </button>
                </div>
>>>>>>> da4e0908
              </div>
              {/* Scrollable nav links below */}
              <nav className="flex flex-col gap-2 flex-1 overflow-y-auto mobile-menu-scroll pt-2 min-w-0 px-6">
                <a href="/" onClick={handleHomeClick} className={linkClass + " w-full text-left"}>Home</a>
                <a href="/#services" onClick={e => handleNavClick(e, "services") } className={linkClass + " w-full text-left"}>Services</a>
                <a href="/#about" onClick={e => handleNavClick(e, "about") } className={linkClass + " w-full text-left"}>About</a>
                <a href="/#what-we-do" onClick={e => handleNavClick(e, "what-we-do") } className={linkClass + " w-full text-left"}>What We Do</a>
                {/* Courses Link */}
                <Link to="/courses" className={linkClass + " w-full text-left"}>Courses</Link>
                {/* Learn Dropdown (collapsible) */}
                <details className="group">
                  <summary className={linkClass + " w-full text-left cursor-pointer flex items-center justify-between"}>Learn <span className="ml-2">▼</span></summary>
                  <div className="pl-4 flex flex-col gap-1 mt-1">
                    <Link to="/mdu" className="block px-3 py-2 rounded-md hover:bg-gray-100 dark:hover:bg-gray-700 transition-colors font-medium text-gray-700 dark:text-gray-300">MDU</Link>
                    <Link to="/crd" className="block px-3 py-2 rounded-md hover:bg-gray-100 dark:hover:bg-gray-700 transition-colors font-medium text-gray-700 dark:text-gray-300">CRD</Link>
                  </div>
                </details>
                {/* Careers Dropdown (collapsible) */}
                <details className="group">
                  <summary className={linkClass + " w-full text-left cursor-pointer flex items-center justify-between"}>Careers <span className="ml-2">▼</span></summary>
                  <div className="pl-4 flex flex-col gap-1 mt-1">
                    <Link to="/life-at-rft" className="block px-3 py-2 rounded-md hover:bg-gray-100 dark:hover:bg-gray-700 transition-colors font-medium text-gray-700 dark:text-gray-300">Life at RFT</Link>
                    <Link to="/employee-says" className="block px-3 py-2 rounded-md hover:bg-gray-100 dark:hover:bg-gray-700 transition-colors font-medium text-gray-700 dark:text-gray-300">What Our Employees Say</Link>
                    <Link to="/apply" className="block px-3 py-2 rounded-md hover:bg-gray-100 dark:hover:bg-gray-700 transition-colors font-medium text-gray-700 dark:text-gray-300">Apply</Link>
                  </div>
                </details>
                <a href="/#contact" onClick={e => handleNavClick(e, "contact")} className={linkClass + " uppercase"}>CONTACT US</a>
                {/* Auth Links in nav for mobile - only show if not logged in */}
                {!isLoggedIn && (
                  <>
                    <a href="/signin" className={linkClass + " w-full text-left"}>Login</a>
                    <a href="/signup" className={linkClass + " w-full text-left"}>Register</a>
                    {/* <Link to="/employers-login" className={linkClass + " w-full text-left"}>Employer Login</Link> */}
                  </>
                )}
              </nav>
            </motion.div>
          </motion.div>
        )}
      </AnimatePresence>
    </nav>
  );
};

export default Navbar;<|MERGE_RESOLUTION|>--- conflicted
+++ resolved
@@ -789,7 +789,7 @@
                   </>
                 )}
               </div>
-<<<<<<< HEAD
+
               {/* Close button (below sticky auth bar) */}
               <div className="flex items-center justify-end mb-8 px-6 pt-2">
                 <button
@@ -799,38 +799,7 @@
                 >
                   <X className="w-7 h-7 text-blue-700 dark:text-blue-200" />
                 </button>
-=======
-              {/* Logo, theme toggle, and close button (below sticky auth bar) */}
-              <div className="flex items-center justify-between mb-8 px-6 pt-2">
-                                 <div className="h-12 w-12 rounded-full border-2 border-blue-400 dark:border-blue-500 bg-white flex items-center justify-center overflow-hidden">
-                   <img
-                     src="/RFT logo.png"
-                     alt="Logo"
-                     className="h-8 w-8 object-contain"
-                   />
-                 </div>
-                <div className="flex items-center gap-2">
-                  {/* Theme toggle for mobile */}
-                  <button
-                    onClick={toggleTheme}
-                    className="p-2 rounded-full bg-blue-100 dark:bg-blue-900 hover:bg-blue-200 dark:hover:bg-blue-800 transition-colors duration-200 flex items-center justify-center"
-                    aria-label="Toggle dark mode"
-                  >
-                    {theme === "dark" ? (
-                      <Sun size={18} className="text-yellow-500" />
-                    ) : (
-                      <Moon size={18} className="text-blue-700 dark:text-blue-300" />
-                    )}
-                  </button>
-                  <button
-                    onClick={() => setMobileMenuOpen(false)}
-                    className="p-2 rounded-md focus:outline-none focus:ring-2 focus:ring-indigo-500"
-                    aria-label="Close menu"
-                  >
-                    <X className="w-7 h-7 text-blue-700 dark:text-blue-200" />
-                  </button>
-                </div>
->>>>>>> da4e0908
+
               </div>
               {/* Scrollable nav links below */}
               <nav className="flex flex-col gap-2 flex-1 overflow-y-auto mobile-menu-scroll pt-2 min-w-0 px-6">
