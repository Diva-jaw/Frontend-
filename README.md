....
anirudh
vats
<<<<<<< HEAD
sharma
=======
sharma
gju
>>>>>>> 63e67448
<|MERGE_RESOLUTION|>--- conflicted
+++ resolved
@@ -1,9 +1,5 @@
 ....
 anirudh
 vats
-<<<<<<< HEAD
 sharma
-=======
-sharma
-gju
->>>>>>> 63e67448
+gju